--- conflicted
+++ resolved
@@ -41,17 +41,12 @@
 except ImportError:
     comp_hessian = False
 
-<<<<<<< HEAD
-from stingray.modeling.posterior import Posterior, LogLikelihood
 from astropy.modeling.fitting import _fitter_to_model_params, \
     _model_to_fit_params, _validate_model, _convert_input
-=======
+
 from stingray.modeling.posterior import Posterior, PSDPosterior, \
     LogLikelihood, PSDLogLikelihood
 
-from astropy.modeling.fitting import _fitter_to_model_params
-
->>>>>>> 4956e6ad
 
 class OptimizationResults(object):
 
@@ -485,7 +480,6 @@
             An array of model values for each bin in lpost.x
 
         """
-<<<<<<< HEAD
 
         assert isinstance(lpost, LogLikelihood) or isinstance(lpost, Posterior), \
             "lpost must be of type LogLikelihood or Posterior or one of its " \
@@ -494,8 +488,6 @@
         # assert pars is of correct length
         assert len(pars) == lpost.npar, "pars must be a list " \
                                         "of %i parameters"%lpost.npar
-=======
->>>>>>> 4956e6ad
         # get the model
         m = lpost.model
 
@@ -536,11 +528,7 @@
         ntail = sim[sim > obs_val].shape[0]
 
         # divide by the total number of simulations
-<<<<<<< HEAD
         pval = np.float(ntail) / np.float(sim.shape[0])
-=======
-        pval = ntail / sim.shape[0]
->>>>>>> 4956e6ad
 
         return pval
 
@@ -781,11 +769,7 @@
         """
         assert can_plot, "Need to have matplotlib installed for plotting"
         if use_corner:
-<<<<<<< HEAD
-            corner.corner(self.samples, labels=None, fig=fig, bins=int(20),
-=======
-            corner.corner(self.samples, labels=None, fig=fig,
->>>>>>> 4956e6ad
+        corner.corner(self.samples, labels=None, fig=fig, bins=int(20),
                           quantiles=[0.16, 0.5, 0.84],
                           show_titles=True, title_args={"fontsize": 12})
 
