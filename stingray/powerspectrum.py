from __future__ import division
import numpy as np
import scipy
import scipy.stats
import scipy.fftpack
import scipy.optimize
import logging

import stingray.lightcurve as lightcurve
import stingray.utils as utils
from stingray.utils import simon

__all__ = ["Powerspectrum", "AveragedPowerspectrum"]


def classical_pvalue(power, nspec):
    """
    Compute the probability of detecting the current power under
    the assumption that there is no periodic oscillation in the data.

    This computes the single-trial p-value that the power was
    observed under the null hypothesis that there is no signal in
    the data.

    Important: the underlying assumptions that make this calculation valid
    are:
    (1) the powers in the power spectrum follow a chi-square distribution
    (2) the power spectrum is normalized according to Leahy (1984), such
    that the powers have a mean of 2 and a variance of 4
    (3) there is only white noise in the light curve. That is, there is no
    aperiodic variability that would change the overall shape of the power
    spectrum.

    Also note that the p-value is for a *single trial*, i.e. the power currently
    being tested. If more than one power or more than one power spectrum are
    being tested, the resulting p-value must be corrected for the number
    of trials (Bonferroni correction).

    Mathematical formulation in Groth, 1975.
    Original implementation in IDL by Anna L. Watts.

    Parameters
    ----------
    power :  float
        The squared Fourier amplitude of a spectrum to be evaluated

    nspec : int
        The number of spectra or frequency bins averaged in `power`.
        This matters because averaging spectra or frequency bins increases
        the signal-to-noise ratio, i.e. makes the statistical distributions
        of the noise narrower, such that a smaller power might be very
        significant in averaged spectra even though it would not be in a single
        power spectrum.

    """

    assert np.isfinite(power), "power must be a finite floating point number!"
    assert power > 0, "power must be a positive real number!"
    assert np.isfinite(nspec), "nspec must be a finite integer number"
    assert nspec >= 1, "nspec must be larger or equal to 1"
    assert np.isclose(nspec % 1, 0), "nspec must be an integer number!"

    ## If the power is really big, it's safe to say it's significant,
    ## and the p-value will be nearly zero
    if power*nspec > 30000:
        simon("Probability of no signal too miniscule to calculate.")
        return 0.0

    else:
        pval = _pavnosigfun(power, nspec)
        return pval


def _pavnosigfun(power, nspec):
    """
    Helper function doing the actual calculation of the p-value.
    """
    sum = 0.0
    m = nspec-1

    pn = power*nspec

    while m >= 0:

        s = 0.0
        for i in xrange(int(m)-1):
            s += np.log(float(m-i))

        logterm = m*np.log(pn/2) - pn/2 - s
        term = np.exp(logterm)
        ratio = sum/term

        if ratio > 1.0e15:
            return sum

        sum += term
        m -= 1

    return sum


class Powerspectrum(object):

    def __init__(self, lc=None, norm='rms'):
        """
        Make a Periodogram (power spectrum) from a (binned) light curve.
        Periodograms can be Leahy normalized or fractional rms normalized.
        You can also make an empty Periodogram object to populate with your
        own fourier-transformed data (this can sometimes be useful when making
        binned periodograms).

        Parameters
        ----------
        lc: lightcurve.Lightcurve object, optional, default None
            The light curve data to be Fourier-transformed.

        norm: {"leahy" | "rms"}, optional, default "rms"
            The normaliation of the periodogram to be used. Options are
            "leahy" or "rms", default is "rms".


        Attributes
        ----------
        norm: {"leahy" | "rms"}
            the normalization of the periodogram

        freq: numpy.ndarray
            The array of mid-bin frequencies that the Fourier transform samples

        ps: numpy.ndarray
            The array of normalized squared absolute values of Fourier
            amplitudes

        df: float
            The frequency resolution

        m: int
            The number of averaged powers in each bin

        n: int
            The number of data points in the light curve

        nphots: float
            The total number of photons in the light curve


        """

        ## TODO: One should be able to convert from rms to Leahy and do this
        ## anyway!
        assert isinstance(norm, str), "norm is not a string!"

        assert norm.lower() in ["rms", "leahy"], \
            "norm must be either 'rms' or 'leahy'!"

        self.norm = norm.lower()

        ## check if input data is a Lightcurve object, if not make one or
        ## make an empty Periodogram object if lc == time == counts == None
        if lc is not None:
            pass
        else:
            self.freq = None
            self.ps = None
            self.df = None
            self.nphots = None
            self.m = 1
            self.n = None
            return

        self._make_powerspectrum(lc)

    def _make_powerspectrum(self, lc):

        ## make sure my inputs work!
        assert isinstance(lc, lightcurve.Lightcurve), \
            "lc must be a lightcurve.Lightcurve object!"

        ## total number of photons is the sum of the
        ## counts in the light curve
        self.nphots = np.sum(lc.counts)

        ## the number of data points in the light curve
        self.n = lc.counts.shape[0]

        ## the frequency resolution
        self.df = 1/lc.tseg

        ## the number of averaged periodograms in the final output
        ## This should *always* be 1 here
        self.m = 1

        ## make the actual Fourier transform
        self.freq, self.unnorm_powers = self._fourier_modulus(lc)

        ## normalize to either Leahy or rms normalization
        self.ps = self._normalize_periodogram(self.unnorm_powers, lc)

    def _fourier_modulus(self, lc):
        """
        Fourier transform the light curve, then square the
        absolute value of the Fourier amplitudes.

        Parameters
        ----------
        lc: lightcurve.Lightcurve object
            The light curve to be Fourier transformed

        Returns
        -------
        fr: numpy.ndarray
            The squared absolute value of the Fourier amplitudes

        """
        fourier = scipy.fftpack.fft(lc.counts)  # do Fourier transform
        freqs = scipy.fftpack.fftfreq(lc.counts.shape[0], lc.dt)
        fr = np.abs(fourier[freqs > 0])**2.
        return freqs[freqs > 0], fr

    def _normalize_periodogram(self, unnorm_powers, lc):
        """
        Normalize the periodogram to either Leahy or RMS normalization.
        In Leahy normalization, the periodogram is normalized in such a way
        that a flat light curve of Poissonian data will make a realization of
        the power spectrum in which the powers are distributed as Chi^2 with
        two degrees of freedom (with a mean of 2 and a variance of 4).

        In rms normalization, the periodogram will be normalized such that
        the integral of the periodogram will equal the total variance in the
        light curve divided by the mean of the light curve squared.

        Parameters
        ----------
        unnorm_powers: numpy.ndarray
            The squared absolute value of the Fourier amplitudes

        lc: lightcurve.Lightcurve object
            The input light curve


        Returns
        -------
        ps: numpy.nd.array
            The normalized periodogram
        """
        if self.norm.lower() == 'leahy':
            p = unnorm_powers
            ps = 2*p/self.nphots

        elif self.norm.lower() == 'rms':
            p = unnorm_powers/np.float(self.n**2)
            ps = p*2*lc.tseg/(np.mean(lc.counts)**2)

        else:
            raise Exception("Normalization not recognized!")

        return ps

    def rebin(self, df, method="mean"):
        """
        Rebin the periodogram to a new frequency resolution df.

        Parameters
        ----------
        df: float
            The new frequency resolution

        Returns
        -------
        bin_ps = Periodogram object
            The newly binned periodogram
        """

        ## rebin power spectrum to new resolution
        binfreq, binps, step_size = utils.rebin_data(self.freq[1:],
                                                     self.ps[1:], df,
                                                     method=method)

        ## make an empty periodogram object
        bin_ps = Powerspectrum()

        ## store the binned periodogram in the new object
        bin_ps.norm = self.norm
        bin_ps.freq = np.hstack([binfreq[0]-self.df, binfreq])
        bin_ps.ps = np.hstack([self.ps[0], binps])
        bin_ps.df = df
        bin_ps.n = self.n
        bin_ps.nphots = self.nphots
        bin_ps.m = int(step_size)

        return bin_ps

    def rebin_log(self, f=0.01):
        """
        Logarithmic rebin of the periodogram.
        The new frequency depends on the previous frequency
        modified by a factor f:

        dnu_j = dnu_{j-1}*(1+f)

        Parameters
        ----------
        f: float, optional, default 0.01
            parameter that steers the frequency resolution


        Returns
        -------
        binfreq: numpy.ndarray
            the binned frequencies

        binps: numpy.ndarray
            the binned powers

        nsamples: numpy.ndarray
            the samples of the original periodogramincluded in each
            frequency bin
        """

        minfreq = self.freq[1]*0.5  # frequency to start from
        maxfreq = self.freq[-1]  # maximum frequency to end
        binfreq = [minfreq, minfreq + self.df]  # first
        df = self.freq[1]  # the frequency resolution of the first bin

        ## until we reach the maximum frequency, increase the width of each
        ## frequency bin by f
        while binfreq[-1] <= maxfreq:
            binfreq.append(binfreq[-1] + df*(1.+f))
            df = binfreq[-1]-binfreq[-2]

        ## compute the mean of the powers that fall into each new frequency
        ## bin
        binps, bin_edges, binno = scipy.stats.binned_statistic(self.freq,
                                                               self.ps,
                                                               statistic="mean",
                                                               bins=binfreq)

        ## compute the number of powers in each frequency bin
        nsamples = np.array([len(binno[np.where(binno == i)[0]])
                             for i in xrange(np.max(binno))])

        ## the frequency resolution
        df = np.diff(binfreq)

        ## shift the lower bin edges to the middle of the bin and drop the
        ## last right bin edge
        binfreq = binfreq[:-1]+df/2

        return binfreq, binps, nsamples

    def compute_rms(self, min_freq, max_freq):
        """
        Compute the fractional rms amplitude in the periodgram
        between two frequencies.

        Parameters
        ----------
        min_freq: float
            The lower frequency bound for the calculation

        max_freq: float
            The upper frequency bound for the calculation


        Returns
        -------
        rms: float
            The fractional rms amplitude contained between min_freq and
            max_freq

        """
        #assert min_freq >= self.freq[0], "Lower frequency bound must be " \
        #                                 "larger or equal the minimum " \
        #                                 "frequency in the periodogram!"

        #assert max_freq <= self.freq[-1], "Upper frequency bound must be " \
        #                                 "smaller or equal the maximum " \
        #                                 "frequency in the periodogram!"

        minind = self.freq.searchsorted(min_freq)
        maxind = self.freq.searchsorted(max_freq)
        powers = self.ps[minind:maxind]
        if self.norm.lower() == 'leahy':
            rms = np.sqrt(np.sum(powers)/self.nphots)
        elif self.norm.lower() == "rms":
            rms = np.sqrt(np.sum(powers*self.df))
        else:
            raise Exception("Normalization not recognized!")

        rms_err = self._rms_error(powers)

        return rms, rms_err

    def _rms_error(self, powers):
        """
        Compute the error on the fractional rms amplitude using error
        propagation.
        Note: this uses the actual measured powers, which is not
        strictly correct. We should be using the underlying power spectrum,
        but in the absence of an estimate of that, this will have to do.

        Parameters
        ----------
        powers: iterable
            The list of powers used to compute the fractional rms amplitude.


        Returns
        -------
        delta_rms: float
            the error on the fractional rms amplitude
        """
        p_err = scipy.stats.chi2(2.*self.m).var()*powers/self.m
        drms_dp = 1/(2*np.sqrt(np.sum(powers)*self.df))
        delta_rms = np.sum(p_err*drms_dp*self.df)
        return delta_rms

    def classical_significances(self, threshold=1, trial_correction=False):
        """
        Compute the classical significances for the powers in the power
        spectrum, assuming an underlying noise distribution that follows a
        chi-square distributions with 2M degrees of freedom, where M is the
        number of powers averaged in each bin.

        Note that this function will *only* produce correct results when the
        following underlying assumptions are fulfilled:
        (1) The power spectrum is Leahy-normalized
        (2) There is no source of variability in the data other than the
        periodic signal to be determined with this method. This is important!
        If there are other sources of (aperiodic) variability in the data, this
        method will *not* produce correct results, but instead produce a large
        number of spurious false positive detections!
        (3) There are no significant instrumental effects changing the
        statistical distribution of the powers (e.g. pile-up or dead time)

        By default, the method produces (index,p-values) for all powers in
        the power spectrum, where index is the numerical index of the power in
        question. If a `threshold` is set, then only powers with p-values
        *below* that threshold with their respective indices. If
        `trial_correction` is set to True, then the threshold will be corrected
        for the number of trials (frequencies) in the power spectrum before
        being used.

        Parameters
        ----------
        threshold : float
            The threshold to be used when reporting p-values of potentially
            significant powers. Must be between 0 and 1.
            Default is 1 (all p-values will be reported).

        trial_correction : bool
            A Boolean flag that sets whether the `threshold` will be correted
            by the number of frequencies before being applied. This decreases
            the threshold (p-values need to be lower to count as significant).
            Default is False (report all powers) though for any application
            where `threshold` is set to something meaningful, this should also
            be applied!

        Returns
        -------
        pvals : iterable
            A list of (index, p-value) tuples for all powers that have p-values
            lower than the threshold specified in `threshold`.

        """
        assert self.norm == "leahy", "This method only works on " \
                                     "Leahy-normalized power spectra!"

        ## calculate p-values for all powers
        ## leave out zeroth power since it just encodes the number of photons!
        pv = np.array([classical_pvalue(power, self.m)
                      for power in self.ps])

        ## if trial correction is used, then correct the threshold for
        ## the number of powers in the power spectrum
        if trial_correction:
            threshold /= self.ps.shape[0]


        ## need to add 1 to the indices to make up for the fact that
        ## we left out the first power above!
        indices = np.where(pv < threshold)[0]

<<<<<<< HEAD
        pvals = np.vstack([pv[indices-1], indices])
=======

        pvals = zip(pv[indices], indices)
>>>>>>> 1065dc16

        return pvals


class AveragedPowerspectrum(Powerspectrum):

    def __init__(self, lc, segment_size, norm="rms"):
        """
        Make an averaged periodogram from a light curve by segmenting the light
        curve, Fourier-transforming each segment and then averaging the
        resulting periodograms.
        Parameters
        ----------
        lc: lightcurve.Lightcurve object OR
            iterable of lightcurve.Lightcurve objects
            The light curve data to be Fourier-transformed.

        segment_size: float
            The size of each segment to average. Note that if the total duration
            of each Lightcurve object in lc is not an integer multiple of the
            segment_size, then any fraction left-over at the end of the
            time series will be lost.

        norm: {"leahy" | "rms"}, optional, default "rms"
            The normaliation of the periodogram to be used. Options are
            "leahy" or "rms", default is "rms".


        Attributes
        ----------
        norm: {"leahy" | "rms"}
            the normalization of the periodogram

        freq: numpy.ndarray
            The array of mid-bin frequencies that the Fourier transform samples

        ps: numpy.ndarray
            The array of normalized squared absolute values of Fourier
            amplitudes

        df: float
            The frequency resolution

        m: int
            The number of averaged periodograms

        n: int
            The number of data points in the light curve

        nphots: float
            The total number of photons in the light curve


        """
        assert np.isfinite(segment_size), "segment_size must be finite!"

        self.norm = norm.lower()
        self.segment_size = segment_size

        Powerspectrum.__init__(self, lc, norm)

        return

    def _make_segment_psd(self, lc, segment_size):
        assert isinstance(lc, lightcurve.Lightcurve)

        ## number of bins per segment
        nbins = int(segment_size/lc.dt)

        start_ind = 0
        end_ind = nbins

        ps_all = []
        nphots_all = []
        while end_ind <= lc.counts.shape[0]:
            time = lc.time[start_ind:end_ind]
            counts = lc.counts[start_ind:end_ind]
            lc_seg = lightcurve.Lightcurve(time, counts)
            ps_seg = Powerspectrum(lc_seg, norm=self.norm)
            ps_all.append(ps_seg)
            nphots_all.append(np.sum(lc_seg.counts))
            start_ind += nbins
            end_ind += nbins

        return ps_all, nphots_all

    def _make_powerspectrum(self, lc):

        ## chop light curves into segments
        if isinstance(lc, lightcurve.Lightcurve):
            ps_all, nphots_all = self._make_segment_psd(lc,
                                                        self.segment_size)
        else:
            ps_all, nphots_all = [], []
            for lc_seg in lc:
                ps_sep, nphots_sep = self._make_segment_psd(lc_seg,
                                                            self.segment_size)

                ps_all.append(ps_sep)
                nphots_all.append(nphots_sep)

            ps_all = np.hstack(ps_all)
            nphots_all = np.hstack(nphots_all)

        m = len(ps_all)
        nphots = np.mean(nphots_all)
        ps_avg = np.zeros_like(ps_all[0].ps)
        for ps in ps_all:
            ps_avg += ps.ps

        ps_avg /= np.float(m)

        self.freq = ps_all[0].freq
        self.ps = ps_avg
        self.m = m
        self.df = ps_all[0].df
        self.n = ps_all[0].n
        self.nphots = nphots<|MERGE_RESOLUTION|>--- conflicted
+++ resolved
@@ -481,12 +481,7 @@
         ## we left out the first power above!
         indices = np.where(pv < threshold)[0]
 
-<<<<<<< HEAD
         pvals = np.vstack([pv[indices-1], indices])
-=======
-
-        pvals = zip(pv[indices], indices)
->>>>>>> 1065dc16
 
         return pvals
 
