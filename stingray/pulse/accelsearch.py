--- conflicted
+++ resolved
@@ -30,10 +30,6 @@
     Spectrum of nbins bins, normalized a la Leahy (1983), based on
     the 2-dof :math:`{\chi}^2` statistics, corrected for rebinning (n_rebin)
     and multiple PDS averaging (n_summed_spectra)
-<<<<<<< HEAD
-=======
-    """
->>>>>>> 2e47caa1
 
     Parameters
     ----------
@@ -51,7 +47,8 @@
     Returns
     -------
     epsilon : float
-        The probability value(s)"""
+        The probability value(s)
+    """
 
     epsilon = 1 - stats.chi2.cdf(level * n_summed_spectra * n_rebin,
                                  2 * n_summed_spectra * n_rebin) ** ntrials
